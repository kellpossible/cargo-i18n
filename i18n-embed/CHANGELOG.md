--- conflicted
+++ resolved
@@ -1,7 +1,6 @@
 # Changelog for `i18n-embed`
 
-<<<<<<< HEAD
-## main
+## master
 
 ### New Features
 
@@ -28,13 +27,10 @@
 + Extra bounds on the arguments for `DefaultLocalizer::new()` (`Send + Sync + 'static`) to allow it to be used with `autoreload` feature.
 + `LanguageLoader::load_languages()` now accepts `&[unic_langid::LanguageIdentifier]` instead of `&[&unic_langid::LanguageIdentifier]`.
 + `LanguageLoader:reload()` - Added a new trait method which is used to reload the currently loaded languages.
-=======
-## master
 
 ### Fixes
 
 + Fallback to `std::env::var("CARGO_PKG_NAME")` Fixes [#97](https://github.com/kellpossible/cargo-i18n/issues/97)
->>>>>>> 5b46646a
 
 ## v0.14.1
 
